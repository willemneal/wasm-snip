--- conflicted
+++ resolved
@@ -23,13 +23,8 @@
 
 [dependencies]
 failure = "0.1.1"
-<<<<<<< HEAD
 parity-wasm = "0.31.0"
-regex = "0.2.10"
-=======
-parity-wasm = "0.27.0"
 regex = "1.0.1"
->>>>>>> e2c2765f
 
 [dependencies.clap]
 optional = true
